/*
  AudioGeneratorMP3
  Wrap libmad MP3 library to play audio
  
  Copyright (C) 2017  Earle F. Philhower, III

  This program is free software: you can redistribute it and/or modify
  it under the terms of the GNU General Public License as published by
  the Free Software Foundation, either version 3 of the License, or
  (at your option) any later version.

  This program is distributed in the hope that it will be useful,
  but WITHOUT ANY WARRANTY; without even the implied warranty of
  MERCHANTABILITY or FITNESS FOR A PARTICULAR PURPOSE.  See the
  GNU General Public License for more details.

  You should have received a copy of the GNU General Public License
  along with this program.  If not, see <http://www.gnu.org/licenses/>.
*/


#include "AudioGeneratorMP3.h"

AudioGeneratorMP3::AudioGeneratorMP3()
{
  running = false;
  file = NULL;
  output = NULL;
  buffLen = 1500; // Max theoretical frame of 1441 + 8 guard bytes, with some fluff
  buff = NULL;
  nsCountMax = 1152/32;
}

AudioGeneratorMP3::~AudioGeneratorMP3()
{
  free(buff);
  buff = NULL;
}

bool AudioGeneratorMP3::SetBufferSize(int sz)
{
  if (running) return false;
  buffLen = sz;
  return true;
}


bool AudioGeneratorMP3::stop()
{
  free(buff);
  buff = NULL;
  
  mad_synth_finish(&synth);
  mad_frame_finish(&frame);
  mad_stream_finish(&stream);

  running = false;
  output->stop();
  return file->close();
}

bool AudioGeneratorMP3::isRunning()
{
  return running;
}

enum mad_flow AudioGeneratorMP3::ErrorToFlow()
{
  char err[64];
  char errLine[128];

  // Special case - eat "lost sync @ byte 0" as it always occurs and is not really correct....it never had sync!
  if ((lastReadPos==0) && (stream.error==MAD_ERROR_LOSTSYNC)) return MAD_FLOW_CONTINUE;

  strcpy_P(err, mad_stream_errorstr(&stream));
  snprintf_P(errLine, sizeof(errLine), PSTR("Decoding error '%s' at byte offset %d"),
           err, (stream.this_frame - buff) + lastReadPos);
  yield(); // Something bad happened anyway, ensure WiFi gets some time, too
  cb.st(stream.error, errLine);
  return MAD_FLOW_CONTINUE;
}

enum mad_flow AudioGeneratorMP3::Input()
{
  int unused = 0;

  if (stream.next_frame) {
    unused = buffLen - (stream.next_frame - buff);
    memmove(buff, stream.next_frame, unused);
    stream.next_frame = NULL;
  }
  if (unused == buffLen) {
    // Something wicked this way came, throw it all out and try again
    unused = 0;
  }

  lastReadPos = file->getPos() - unused;
  int len = buffLen - unused;
  len = file->read(buff + unused, len);
  if (len == 0) {
    Serial.printf_P(PSTR("MP3 stop, len==0\n"));
    return MAD_FLOW_STOP;
  }

  mad_stream_buffer(&stream, buff, len + unused);

  return MAD_FLOW_CONTINUE;
}


bool AudioGeneratorMP3::DecodeNextFrame()
{
  if (mad_frame_decode(&frame, &stream) == -1) {
    ErrorToFlow(); // Always returns CONTINUE
    return false;
  }
  nsCountMax  = MAD_NSBSAMPLES(&frame.header);
  return true;
}

bool AudioGeneratorMP3::GetOneSample(int16_t sample[2])
{
  if (synth.pcm.samplerate != lastRate) {
    output->SetRate(synth.pcm.samplerate);
    lastRate = synth.pcm.samplerate;
  }
  if (synth.pcm.channels != lastChannels) {
    output->SetChannels(synth.pcm.channels);
    lastChannels = synth.pcm.channels;
  }
    
  // If we're here, we have one decoded frame and sent 0 or more samples out
  if (samplePtr < synth.pcm.length) {
    sample[AudioOutput::LEFTCHANNEL ] = synth.pcm.samples[0][samplePtr];
    sample[AudioOutput::RIGHTCHANNEL] = synth.pcm.samples[1][samplePtr];
    samplePtr++;
  } else {
    samplePtr = 0;
    
    switch ( mad_synth_frame_onens(&synth, &frame, nsCount++) ) {
        case MAD_FLOW_STOP:
        case MAD_FLOW_BREAK: Serial.printf_P(PSTR("msf1ns failed\n"));
          return false; // Either way we're done
        default:
          break; // Do nothing
    }
    // for IGNORE and CONTINUE, just play what we have now
    sample[AudioOutput::LEFTCHANNEL ] = synth.pcm.samples[0][samplePtr];
    sample[AudioOutput::RIGHTCHANNEL] = synth.pcm.samples[1][samplePtr];
    samplePtr++;
  }
  return true;
}


bool AudioGeneratorMP3::loop()
{
  if (!running) goto done; // Nothing to do here!

  // First, try and push in the stored sample.  If we can't, then punt and try later
  if (!output->ConsumeSample(lastSample)) goto done; // Can't send, but no error detected

  // Try and stuff the buffer one sample at a time
  do
  {
    // Decode next frame if we're beyond the existing generated data
    if ( (samplePtr >= synth.pcm.length) && (nsCount >= nsCountMax) ) {
retry:
      if (Input() == MAD_FLOW_STOP) {
        return false;
      }

      if (!DecodeNextFrame()) {
        goto retry;
      }
      samplePtr = 9999;
      nsCount = 0;
    }

    if (!GetOneSample(lastSample)) {
      Serial.printf_P(PSTR("G1S failed\n"));
      running = false;
      goto done;
    }
  } while (running && output->ConsumeSample(lastSample));

done:
  file->loop();
  output->loop();

  return running;
}



bool AudioGeneratorMP3::begin(AudioFileSource *source, AudioOutput *output)
{
  if (!source)  return false;
  file = source;
  if (!output) return false;
  this->output = output;
  if (!file->isOpen()) {
    Serial.printf_P(PSTR("MP3 source file not open\n"));
    return false; // Error
  }
<<<<<<< HEAD

  output->SetBitsPerSample(16); // Constant for MP3 decoder
  output->SetChannels(2);

=======
  output->SetBitsPerSample(16);
  output->SetChannels(2);
>>>>>>> 0172f17b
  if (!output->begin()) return false;

  // Where we are in generating one frame's data, set to invalid so we will run loop on first getsample()
  samplePtr = 9999;
  nsCount = 9999;
  synth.pcm.length = 0;
  lastRate = 0;
  lastChannels = 0;
  lastReadPos = 0;
  buff = reinterpret_cast<unsigned char *>(malloc(buffLen));
  if (!buff) return false;
  
  mad_stream_init(&stream);
  mad_frame_init(&frame);
  mad_synth_init(&synth);

  mad_stream_options(&stream, 0); // TODO - add options suppoirt
 
  running = true;
  return true;
}

// The following are helper routines for use in libmad to check stack/heap free
// and to determine if there's enough stack space to allocate some blocks there
// instead of precious heap.

#undef stack
extern "C" {
#ifdef ESP32
  //TODO - add ESP32 checks
  void stack(const char *s, const char *t, int i)
  {
  }
  int stackfree()
  {
    return 8192;
  }
#elif defined(ESP8266)
  #include <cont.h>
  extern cont_t g_cont;

  void stack(const char *s, const char *t, int i)
  {
    (void) t;
    (void) i;
    register uint32_t *sp asm("a1");
    int freestack = 4 * (sp - g_cont.stack);
    int freeheap = ESP.getFreeHeap();
    if ((freestack < 512) || (freeheap < 5120)) {
      static int laststack, lastheap;
      if (laststack!=freestack|| lastheap !=freeheap) {
        Serial.printf_P(PSTR("%s: FREESTACK=%d, FREEHEAP=%d\n"), s, /*t, i,*/ freestack, /*cont_get_free_stack(&g_cont),*/ freeheap);
      }
      if (freestack < 256) {
        Serial.printf_P(PSTR("out of stack!\n"));
      }
      if (freeheap < 1024) {
        Serial.printf_P(PSTR("out of heap!\n"));
      }
      Serial.flush();
      laststack = freestack;
      lastheap = freeheap;
    }
  }

  int stackfree()
  {
    register uint32_t *sp asm("a1");
    int freestack = 4 * (sp - g_cont.stack);
    return freestack;
  }
#else
  void stack(const char *s, const char *t, int i)
  {
  }
  int stackfree()
  {
    return 8192;
  }
#endif
}
<|MERGE_RESOLUTION|>--- conflicted
+++ resolved
@@ -203,15 +203,10 @@
     Serial.printf_P(PSTR("MP3 source file not open\n"));
     return false; // Error
   }
-<<<<<<< HEAD
 
   output->SetBitsPerSample(16); // Constant for MP3 decoder
   output->SetChannels(2);
 
-=======
-  output->SetBitsPerSample(16);
-  output->SetChannels(2);
->>>>>>> 0172f17b
   if (!output->begin()) return false;
 
   // Where we are in generating one frame's data, set to invalid so we will run loop on first getsample()
